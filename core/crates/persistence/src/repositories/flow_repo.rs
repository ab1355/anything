--- conflicted
+++ resolved
@@ -59,10 +59,7 @@
     ) -> PersistenceResult<FlowVersion>;
     async fn delete_flow(&self, name: String) -> PersistenceResult<FlowId>;
     async fn delete_flow_version(&self, version_id: FlowVersionId) -> PersistenceResult<bool>;
-<<<<<<< HEAD
-=======
     async fn reset(&self) -> PersistenceResult<()>;
->>>>>>> a42af5fe
 }
 
 #[derive(Clone)]
@@ -112,24 +109,11 @@
     async fn create_flow(&self, create_flow: CreateFlow) -> PersistenceResult<StoredFlow> {
         let mut tx = self.get_transaction().await?;
 
-<<<<<<< HEAD
-        let flow_name = create_flow.name.clone();
-        let flow_version = "v0.0.0".to_string();
-
-        let saved_flow = self
-            .internal_save(
-                &mut tx,
-                flow_name.clone(),
-                flow_version.clone(),
-                create_flow.into(),
-            )
-=======
         let flow_id = uuid::Uuid::new_v4().to_string();
         let flow_version = "v0.0.0".to_string();
 
         let saved_flow = self
             .internal_save(&mut tx, flow_id, flow_version.clone(), create_flow.into())
->>>>>>> a42af5fe
             .await?;
 
         tx.commit()
@@ -142,19 +126,11 @@
     async fn create_or_update_flow(&self, flow: StoredFlow) -> PersistenceResult<StoredFlow> {
         let mut tx = self.get_transaction().await?;
 
-<<<<<<< HEAD
-        let flow_name = flow.flow_name.clone();
-        let res = self
-            .internal_save(
-                &mut tx,
-                flow_name.clone(),
-=======
         let flow_id = flow.flow_id.clone();
         let res = self
             .internal_save(
                 &mut tx,
                 flow_id.clone(),
->>>>>>> a42af5fe
                 flow.latest_version_id.clone(),
                 flow,
             )
@@ -180,11 +156,7 @@
         let mut tx = self.get_transaction().await?;
 
         let res = match self
-<<<<<<< HEAD
-            .internal_find_existing_flow_by_name(&mut tx, flow_id.clone())
-=======
             .internal_find_existing_flow_by_id(&mut tx, flow_id.clone())
->>>>>>> a42af5fe
             .await
         {
             Some(existing_flow) => Ok(existing_flow),
@@ -214,11 +186,8 @@
             .await
             .map_err(|e| PersistenceError::DatabaseError(e))?;
 
-<<<<<<< HEAD
-=======
         tracing::trace!("Found flows: {:#?}", flows);
 
->>>>>>> a42af5fe
         Ok(flows)
     }
 
@@ -236,11 +205,7 @@
         let mut tx = self.get_transaction().await?;
 
         let res = self
-<<<<<<< HEAD
-            .internal_find_existing_flow_by_name(&mut tx, name.clone())
-=======
             .internal_find_existing_flow_by_id(&mut tx, name.clone())
->>>>>>> a42af5fe
             .await;
 
         tx.commit()
@@ -408,37 +373,23 @@
         Ok(res)
     }
 
-<<<<<<< HEAD
-    async fn delete_flow(&self, name: String) -> PersistenceResult<FlowId> {
-        let mut tx = self.get_transaction().await?;
-
-        let res = match self
-            .internal_find_existing_flow_by_name(&mut tx, name.clone())
-=======
     async fn delete_flow(&self, flow_id: String) -> PersistenceResult<FlowId> {
         let mut tx = self.get_transaction().await?;
 
         let res = match self
             .internal_find_existing_flow_by_id(&mut tx, flow_id.clone())
->>>>>>> a42af5fe
             .await
         {
             Some(stored_flow) => {
                 self.internal_delete_flow_by_id(&mut tx, stored_flow.flow_id)
                     .await
             }
-<<<<<<< HEAD
-            None => Err(PersistenceError::FlowNotFound(name)),
-=======
             None => Err(PersistenceError::FlowNotFound(flow_id)),
->>>>>>> a42af5fe
         };
 
         tx.commit().await?;
 
         res
-<<<<<<< HEAD
-=======
     }
 
     async fn delete_flow_version(&self, version_id: FlowVersionId) -> PersistenceResult<bool> {
@@ -459,25 +410,9 @@
         tx.commit().await?;
 
         Ok(())
->>>>>>> a42af5fe
     }
 }
 
-<<<<<<< HEAD
-    async fn delete_flow_version(&self, version_id: FlowVersionId) -> PersistenceResult<bool> {
-        let mut tx = self.get_transaction().await?;
-
-        let res = self
-            .internal_delete_flow_version_by_id(&mut tx, version_id)
-            .await?;
-        tx.commit().await?;
-
-        Ok(res)
-    }
-}
-
-=======
->>>>>>> a42af5fe
 impl FlowRepoImpl {
     /// Save a flow
     ///
@@ -491,11 +426,7 @@
         flow: StoredFlow,
     ) -> PersistenceResult<StoredFlow> {
         match self
-<<<<<<< HEAD
-            .internal_find_existing_flow_by_name(tx, flow_id.clone())
-=======
             .internal_find_existing_flow_by_id(tx, flow_id.clone())
->>>>>>> a42af5fe
             .await
         {
             Some(mut existing_flow) => {
@@ -648,8 +579,6 @@
         )
         .bind(flow_id.clone())
         .bind(flow_version.clone())
-<<<<<<< HEAD
-=======
         .fetch_one(&mut **tx)
         .await
         .map_err(|e| PersistenceError::DatabaseError(e))?;
@@ -708,66 +637,6 @@
         )
         .bind(flow_id.clone())
         .bind(flow_version)
->>>>>>> a42af5fe
-        .fetch_one(&mut **tx)
-        .await
-        .map_err(|e| PersistenceError::DatabaseError(e))?;
-
-<<<<<<< HEAD
-        let definition = match update_flow_version.flow_definition {
-            Some(d) => d,
-            None => current_flow_version.description.clone().unwrap_or_default(),
-        };
-
-        let description = match update_flow_version.description {
-            Some(d) => d,
-            None => current_flow_version.description.clone().unwrap_or_default(),
-        };
-
-        let published = match update_flow_version.published {
-            Some(p) => p,
-            None => current_flow_version.published,
-        };
-
-        let checksum = hash_string_sha256(definition.as_str())?;
-
-        let row = sqlx::query(
-            r#"
-            UPDATE flow_versions SET 
-                description = ?1, updated_at = ?2, published = ?3, checksum = ?4, flow_definition = ?5
-            WHERE flow_version = ?6 AND flow_id = ?7
-            RETURNING flow_version
-            "#,
-        )
-        .bind(description)
-        .bind(Utc::now().timestamp())
-        .bind(published)
-        .bind(checksum)
-        .bind(definition)
-        .bind(flow_version.clone())
-        .bind(flow_id.clone())
-        .fetch_one(&mut **tx)
-        .await
-        .map_err(|e| PersistenceError::DatabaseError(e))?;
-
-        let version_id = row.get("flow_version");
-        self.internal_find_existing_flow_version_by_id(tx, flow_id, version_id)
-            .await
-    }
-
-    async fn internal_find_existing_flow_version_by_id(
-        &self,
-        tx: &mut sqlx::Transaction<'_, sqlx::Sqlite>,
-        flow_id: FlowId,
-        flow_version: FlowVersionId,
-    ) -> PersistenceResult<FlowVersion> {
-        let flow_version = sqlx::query_as::<_, FlowVersion>(
-            r#"
-        SELECT * FROM flow_versions WHERE flow_id = ?1 AND flow_version = ?2
-            "#,
-        )
-        .bind(flow_id.clone())
-        .bind(flow_version)
         .fetch_one(&mut **tx)
         .await
         .map_err(|e| PersistenceError::DatabaseError(e))?;
@@ -781,25 +650,27 @@
         flow_id: String,
     ) -> Option<StoredFlow> {
         match sqlx::query_as::<_, StoredFlow>(&format!("{} WHERE f.flow_id = ?1", GET_FLOW_SQL))
-            .bind(flow_id)
+            .bind(flow_id.clone())
             .fetch_one(&mut **tx)
             .await
         {
             Ok(existing_flow) => Some(existing_flow),
             Err(e) => {
-                tracing::debug!("Error finding existing flow by id: {:?}", e);
+                tracing::debug!("Error finding existing flow by id {:?}: {:?}", flow_id, e);
                 None
             }
         }
     }
 
+    #[inline]
+    #[allow(unused)]
     async fn internal_find_existing_flow_by_name(
         &self,
         tx: &mut sqlx::Transaction<'_, sqlx::Sqlite>,
-        flow_name: String,
+        flow_id: String,
     ) -> Option<StoredFlow> {
         match sqlx::query_as::<_, StoredFlow>(&format!("{} WHERE f.flow_name = ?1", GET_FLOW_SQL))
-            .bind(flow_name)
+            .bind(flow_id)
             .fetch_one(&mut **tx)
             .await
         {
@@ -847,84 +718,6 @@
         let rows_affected = row.rows_affected();
 
         Ok(rows_affected == 1)
-=======
-        Ok(flow_version)
-    }
-
-    async fn internal_find_existing_flow_by_id(
-        &self,
-        tx: &mut sqlx::Transaction<'_, sqlx::Sqlite>,
-        flow_id: String,
-    ) -> Option<StoredFlow> {
-        match sqlx::query_as::<_, StoredFlow>(&format!("{} WHERE f.flow_id = ?1", GET_FLOW_SQL))
-            .bind(flow_id.clone())
-            .fetch_one(&mut **tx)
-            .await
-        {
-            Ok(existing_flow) => Some(existing_flow),
-            Err(e) => {
-                tracing::debug!("Error finding existing flow by id {:?}: {:?}", flow_id, e);
-                None
-            }
-        }
-    }
-
-    #[inline]
-    #[allow(unused)]
-    async fn internal_find_existing_flow_by_name(
-        &self,
-        tx: &mut sqlx::Transaction<'_, sqlx::Sqlite>,
-        flow_id: String,
-    ) -> Option<StoredFlow> {
-        match sqlx::query_as::<_, StoredFlow>(&format!("{} WHERE f.flow_name = ?1", GET_FLOW_SQL))
-            .bind(flow_id)
-            .fetch_one(&mut **tx)
-            .await
-        {
-            Ok(existing_flow) => Some(existing_flow),
-            Err(_e) => None,
-        }
-    }
-
-    async fn internal_delete_flow_by_id(
-        &self,
-        tx: &mut sqlx::Transaction<'_, sqlx::Sqlite>,
-        flow_id: String,
-    ) -> PersistenceResult<String> {
-        let row = sqlx::query(
-            r#"
-            DELETE FROM flows WHERE flow_id = ?1
-            RETURNING flow_id
-            "#,
-        )
-        .bind(flow_id)
-        .fetch_one(&mut **tx)
-        .await
-        .map_err(|e| PersistenceError::DatabaseError(e))?;
-
-        let flow_id = row.get("flow_id");
-
-        Ok(flow_id)
-    }
-
-    async fn internal_delete_flow_version_by_id(
-        &self,
-        tx: &mut sqlx::Transaction<'_, sqlx::Sqlite>,
-        version_id: FlowVersionId,
-    ) -> PersistenceResult<bool> {
-        let row = sqlx::query(
-            r#"
-            DELETE FROM flow_versions WHERE flow_version = ?1
-            "#,
-        )
-        .bind(version_id)
-        .execute(&mut **tx)
-        .await
-        .map_err(|e| PersistenceError::DatabaseError(e))?;
-
-        let rows_affected = row.rows_affected();
-
-        Ok(rows_affected == 1)
     }
 
     async fn internal_reset(
@@ -942,7 +735,6 @@
             .map_err(|e| PersistenceError::DatabaseError(e))?;
 
         Ok(())
->>>>>>> a42af5fe
     }
 }
 
@@ -985,20 +777,12 @@
         let flow_repo = FlowRepoImpl::new_with_datastore(datastore).unwrap();
 
         let stored_flow = test_helper.make_unique_stored_flow();
-<<<<<<< HEAD
-        let flow_name = stored_flow.flow_name.clone();
-=======
         let flow_id = stored_flow.flow_id.clone();
->>>>>>> a42af5fe
 
         let res = flow_repo.create_or_update_flow(stored_flow).await;
         assert!(res.is_ok());
         let saved_flow = res.unwrap();
-<<<<<<< HEAD
-        let stored_flow = test_helper.get_flow_by_id(flow_name.clone()).await;
-=======
         let stored_flow = test_helper.get_flow_by_id(flow_id.clone()).await;
->>>>>>> a42af5fe
         assert!(stored_flow.is_some());
         assert_eq!(stored_flow.unwrap().flow_name, saved_flow.flow_name);
     }
@@ -1011,25 +795,15 @@
 
         // Create a new flow
         let stored_flow = test_helper.make_unique_stored_flow();
-<<<<<<< HEAD
-        let flow_id = stored_flow.flow_id.clone();
-=======
->>>>>>> a42af5fe
         let flow_name = stored_flow.flow_name.clone();
         let res = flow_repo
             .create_flow(stored_flow.clone().into())
             .await
             .unwrap();
-<<<<<<< HEAD
-
-        // confirm it already exists
-        let found_existing_flow = flow_repo.get_flow_by_id(flow_name.clone()).await.unwrap();
-=======
         let flow_id = res.flow_id.clone();
 
         // confirm it already exists
         let found_existing_flow = flow_repo.get_flow_by_id(flow_id.clone()).await.unwrap();
->>>>>>> a42af5fe
         assert_eq!(res.flow_name, found_existing_flow.flow_name);
         assert!(!res.active);
 
@@ -1043,11 +817,7 @@
         assert!(res.is_ok());
 
         let saved_flow = res.unwrap();
-<<<<<<< HEAD
-        let stored_flow = test_helper.get_flow_by_id(flow_name.clone()).await;
-=======
         let stored_flow = test_helper.get_flow_by_id(flow_id.clone()).await;
->>>>>>> a42af5fe
         assert!(stored_flow.is_some());
         let stored_flow = stored_flow.unwrap();
         assert_eq!(stored_flow.flow_name, saved_flow.flow_name);
