--- conflicted
+++ resolved
@@ -2,10 +2,7 @@
     error::{PersistenceError, PersistenceResult},
     models::model_types::default_bool,
 };
-<<<<<<< HEAD
-=======
 use anything_common::tracing;
->>>>>>> a42af5fe
 use anything_graph::Flowfile;
 use anything_store::FileStore;
 use chrono::{DateTime, Utc};
@@ -17,13 +14,9 @@
 
 #[derive(Deserialize, Serialize, Debug, Clone, Default)]
 pub struct StoredFlow {
-<<<<<<< HEAD
-    pub flow_id: String,
-=======
     #[serde(rename = "id")]
     pub flow_id: String,
     #[serde(rename = "name")]
->>>>>>> a42af5fe
     pub flow_name: String,
     pub latest_version_id: FlowVersionId,
     pub active: bool,
@@ -129,27 +122,14 @@
         let flow_path = file_store
             .store_path(&["flows"])
             .join(self.flow_name.clone());
-<<<<<<< HEAD
-=======
 
         tracing::trace!("flow_path: {:?}", flow_path);
 
->>>>>>> a42af5fe
         let files_in_flow_dir = file_store
             .get_files_in_dir(&[&flow_path.as_os_str().to_str().unwrap()], &["toml"])
             .await
             .map_err(|e| PersistenceError::StoreError(e))?;
 
-<<<<<<< HEAD
-        let flow_file = files_in_flow_dir
-            .iter()
-            .find(|f| f.file_name().unwrap().to_str().unwrap().starts_with("flow"));
-
-        let flow_file = Flowfile::from_file(flow_file.unwrap().clone()).unwrap();
-        let flow = flow_file.into();
-
-        Ok(flow)
-=======
         let flow_file_path = files_in_flow_dir.iter().find(|f| {
             tracing::debug!("{:?}", f.display());
             f.file_name().unwrap().to_str().unwrap().starts_with("flow")
@@ -172,7 +152,6 @@
                 flow_path
             ))),
         }
->>>>>>> a42af5fe
     }
 }
 
@@ -181,7 +160,6 @@
     pub name: String,
     #[serde(default = "default_bool::<false>")]
     pub active: bool,
-<<<<<<< HEAD
     pub version: Option<String>,
 }
 
@@ -282,108 +260,6 @@
 #[derive(Deserialize, Serialize, Debug, Clone)]
 pub struct UpdateFlowVersion {
     pub version: Option<String>,
-=======
-    pub version: Option<String>,
-}
-
-#[derive(Debug, Serialize, Deserialize, Clone, Default)]
-pub struct FlowVersion {
-    pub flow_id: FlowId,
-    pub flow_version: String,
-    pub description: Option<String>,
-    pub flow_definition: serde_json::Value,
-    pub checksum: String,
-    pub published: bool,
-    pub updated_at: Option<DateTime<Utc>>,
-}
-
-impl FromRow<'_, SqliteRow> for FlowVersion {
-    fn from_row(row: &'_ SqliteRow) -> Result<Self, sqlx::Error> {
-        let flow_id = row.get::<'_, String, &str>("flow_id");
-        let flow_version = row.get::<'_, String, &str>("flow_version");
-
-        let flow_definition = row.get::<'_, String, &str>("flow_definition");
-        let description = row.get::<'_, Option<String>, &str>("description");
-        let checksum = row.get::<'_, String, &str>("checksum");
-        let published = row.get::<'_, bool, &str>("published");
-        let updated_at = row.get::<'_, Option<DateTime<Utc>>, &str>("updated_at");
-
-        Ok(FlowVersion {
-            flow_id,
-            flow_version,
-            flow_definition: serde_json::from_str(&flow_definition).unwrap(),
-            description,
-            checksum,
-            published,
-            updated_at,
-        })
-    }
-}
-
-#[derive(Deserialize, Serialize, Debug, Clone)]
-pub struct CreateFlowVersion {
-    pub flow_id: FlowId,
-    pub version: Option<String>,
-    pub flow_definition: serde_json::Value,
-    pub published: Option<bool>,
-    pub description: Option<String>,
-}
-
-impl Default for CreateFlowVersion {
-    fn default() -> Self {
-        Self {
-            flow_id: "".to_string(),
-            version: Some("0.0.1".to_string()),
-            flow_definition: serde_json::json!("{}"),
-            published: Some(false),
-            description: None,
-        }
-    }
-}
-
-impl Into<CreateFlowVersion> for CreateFlow {
-    fn into(self) -> CreateFlowVersion {
-        CreateFlowVersion {
-            flow_id: self.name.clone(),
-            version: Some("v0.0.0".to_string()),
-            flow_definition: serde_json::json!("{}"),
-            published: Some(false),
-            description: None,
-        }
-    }
-}
-
-#[derive(Deserialize, Serialize, Debug, Clone)]
-pub struct UpdateFlow {
-    pub flow_name: String,
-    pub active: bool,
-    pub version: Option<String>,
-}
-
-impl UpdateFlow {
-    pub fn new(flow_name: String) -> Self {
-        Self {
-            flow_name,
-            active: false,
-            version: None,
-        }
-    }
-}
-
-impl From<anything_graph::Flow> for UpdateFlow {
-    fn from(value: anything_graph::Flow) -> Self {
-        Self {
-            flow_name: value.name,
-            active: false,
-            version: Some(value.version),
-        }
-    }
-}
-
-#[derive(Deserialize, Serialize, Debug, Clone)]
-pub struct UpdateFlowVersion {
-    pub version: Option<String>,
->>>>>>> a42af5fe
     pub flow_definition: Option<String>,
     pub published: Option<bool>,
     pub description: Option<String>,
