<<<<<<< HEAD
use anything_graph::flow::trigger::TriggerType;
use std::collections::HashMap;

=======
#![allow(unused)]
use anything_graph::flow::trigger::TriggerType;
>>>>>>> 9fdc9f95
use anything_graph::flow::{flow::Flow, flowfile::Flowfile};
use futures::lock::Mutex;
use once_cell::sync::OnceCell;
use postage::{dispatch::Sender, sink::Sink};
use std::collections::HashMap;

<<<<<<< HEAD
use crate::{
    config::AnythingEventsConfig, errors::EventsResult, utils::anythingfs::safe_read_directory,
    Trigger,
};
=======
use crate::repositories::flow_repo::FlowRepo;
use crate::{
    config::AnythingEventsConfig, errors::EventsResult, utils::anythingfs::safe_read_directory,
    Context, Trigger,
};
use crate::{SystemChangeEvent, UpdateFlow};
>>>>>>> 9fdc9f95

pub static SYSTEM_HANDLER: OnceCell<Mutex<SystemHandler>> = OnceCell::new();

// TODO: Make this a bit more abstract
#[derive(Debug, Clone)]
pub struct SystemHandler {
    flows: HashMap<String, Flow>,
    // config: AnythingEventsConfig,
    context: Context,
}

impl SystemHandler {
<<<<<<< HEAD
    pub async fn setup<'a>(config: &'a AnythingEventsConfig) -> EventsResult<()> {
        let instance = SystemHandler::new(config.clone());
=======
    pub async fn setup<'a>(context: Context) -> EventsResult<()> {
        let mut instance = SystemHandler::new(context.clone());
        instance.reload_flows().await?;
>>>>>>> 9fdc9f95
        SYSTEM_HANDLER
            .set(Mutex::new(instance.clone()))
            .expect("unable to set global flow handler");
        Ok(())
    }

<<<<<<< HEAD
    pub fn global() -> &'static Mutex<SystemHandler> {
=======
    pub async fn global() -> &'static Mutex<SystemHandler> {
>>>>>>> 9fdc9f95
        if SYSTEM_HANDLER.get().is_none() {
            let default_context = Context::new(AnythingEventsConfig::default())
                .await
                .expect("unable to create default global system handler");
            let instance = SystemHandler::new(default_context);
            SYSTEM_HANDLER
                .set(Mutex::new(instance.clone()))
                .expect("unable to set global flow handler");
        }
        SYSTEM_HANDLER.get().expect("flow handler not initialized")
    }

    pub fn new(context: Context) -> Self {
        Self {
            flows: HashMap::new(),
            context,
        }
    }

    // pub fn get_config(&self) -> AnythingEventsConfig {
    //     self.config.clone()
    // }

    // pub fn get_flow_path(&self) -> PathBuf {
    //     self.config.root_dir.join(std::path::Path::new("flows"))
    // }

    pub fn clear(&mut self) {
        self.flows.clear();
    }

    pub fn add_flow(&mut self, flow: Flow) {
        self.flows.insert(flow.name.clone(), flow);
    }

    pub fn remove_flow(&mut self, flow_name: String) {
        self.flows.remove(&flow_name);
    }

    pub async fn reload_flows(&mut self) -> EventsResult<()> {
        let mut root_dir = self.context.config.root_dir.clone();
        root_dir.push("flows");
        // READ DIRECTORY AND RELOAD FLOWS
        let flow_files = safe_read_directory(root_dir, vec!["toml".to_string()])?;
<<<<<<< HEAD
=======
        let mut update_tx = self
            .context
            .post_office
            .post_mail::<SystemChangeEvent>()
            .await?;
>>>>>>> 9fdc9f95
        for flow_file_path in flow_files {
            let flow = match Flowfile::from_file(flow_file_path) {
                Ok(flowfile) => flowfile.flow,
                Err(e) => {
<<<<<<< HEAD
                    println!("loaded flow_file: {:?}", e);
=======
>>>>>>> 9fdc9f95
                    tracing::error!("Failed to load flow: {}", e.to_string());
                    continue;
                }
            };
<<<<<<< HEAD
            self.add_flow(flow);
=======
            self.add_flow(flow.clone());
            for flow in self.get_all_flows().into_iter() {
                tracing::info!("Flow: {:?}", flow);
                self.context
                    .repositories
                    .flow_repo
                    .find_or_create_and_update(
                        flow.id,
                        UpdateFlow {
                            flow_name: flow.name,
                            version: flow.version,
                        },
                    )
                    .await;
            }
            // update_tx
            //     .send(SystemChangeEvent::FlowChange(crate::Flow::from(flow)))
            //     .await?;
>>>>>>> 9fdc9f95
        }
        Ok(())
    }

    pub fn get_all_flows_for_trigger(&self, event_trigger: Trigger) -> Vec<Flow> {
        let mut flows = vec![];
        for (_, flow) in self.flows.iter() {
            let flow_trigger = flow.trigger.clone();
            if is_trigger_match(&event_trigger, flow_trigger) {
                flows.push(flow.clone());
            }
        }
        flows
    }

    pub fn get_all_flows(&self) -> Vec<Flow> {
        let mut flows = vec![];
        for (_, flow) in self.flows.iter() {
            flows.push(flow.clone());
        }
        flows
    }

    // pub fn get_flow_nodes(&self, flow_name: String) -> Vec<Node> {
    // let flow = self.flows.get(&flow_name).expect("unable to find flow");
    // flow.nodes.clone()
    // }
}

fn is_trigger_match(
    event_trigger: &Trigger,
    flow_trigger: anything_graph::flow::trigger::Trigger,
) -> bool {
    let event_name = &event_trigger.event_name;
    flow_trigger
        .is_match(&event_name, &event_trigger.payload)
        .unwrap_or(false)
}

#[cfg(test)]
mod tests {
    use anything_graph::flow::flow::FlowBuilder;
    use anything_graph::flow::trigger as graph_trigger;
    use anything_graph::flow::trigger::Trigger as GraphTrigger;
    use serde_json::json;

    use crate::{internal::test_helper::setup_test_directory, TriggerBuilder};

    use super::*;

    #[tokio::test]
    async fn test_system_handler_loads_flows() -> anyhow::Result<()> {
        let context = setup_test_directory().await?;
        let (tx, _) = postage::dispatch::channel::<SystemChangeEvent>(1);
        let mut system_handler = SystemHandler::new(context);
        system_handler
            .reload_flows()
            .await
            .expect("unable to reload flows");
        let flows = system_handler.get_all_flows();
        assert_eq!(flows.len(), 1);
        let mut flow_names = vec![];
        for flow in flows {
            flow_names.push(flow.name);
        }
        assert_eq!(flow_names, vec!["SimpleFlow"]);
        Ok(())
    }

    #[tokio::test]
    async fn test_system_handler_loads_flow_triggers_matches_empty() -> anyhow::Result<()> {
        let system_handler = setup_system_handler().await;

        // Event
        let evt = Trigger::new(
            "empty".to_string(),
            json!({
                "name": "bob",
            }),
            None,
        );

        let flows_triggers = system_handler.get_all_flows_for_trigger(evt);
<<<<<<< HEAD
        assert_eq!(flows_triggers.len(), 1);
        let first_flow = flows_triggers.first().unwrap();
        assert_eq!(first_flow.name, "EmptyFlow".to_string());
        Ok(())
    }

    #[tokio::test]
    async fn test_system_handler_loads_flow_triggers_matches_webhook() -> anyhow::Result<()> {
        let system_handler = setup_system_handler().await;

        // Event
        let evt = Trigger::new(
            "webhook/".to_string(),
            json!({
                "match_url": "http://localhost:3030/anything/events",
            }),
            None,
        );

        let flows_triggers = system_handler.get_all_flows_for_trigger(evt);
        assert_eq!(flows_triggers.len(), 1);
        Ok(())
    }

=======
        assert_eq!(flows_triggers.len(), 1);
        let first_flow = flows_triggers.first().unwrap();
        assert_eq!(first_flow.name, "EmptyFlow".to_string());
        Ok(())
    }

    #[tokio::test]
    async fn test_system_handler_loads_flow_triggers_matches_webhook() -> anyhow::Result<()> {
        let system_handler = setup_system_handler().await;

        // Event
        let evt = Trigger::new(
            "webhook/".to_string(),
            json!({
                "match_url": "http://localhost:3030/anything/events",
            }),
            None,
        );

        let flows_triggers = system_handler.get_all_flows_for_trigger(evt);
        assert_eq!(flows_triggers.len(), 1);
        Ok(())
    }

>>>>>>> 9fdc9f95
    // -------------------------------
    // Helpers
    // -------------------------------
    async fn setup_system_handler() -> SystemHandler {
<<<<<<< HEAD
        let config = setup_test_directory().unwrap();
        let mut system_handler = SystemHandler::new(config);
=======
        let context = setup_test_directory().await.unwrap();
        let mut system_handler = SystemHandler::new(context);
>>>>>>> 9fdc9f95
        build_test_flows()
            .iter()
            .for_each(|flow| system_handler.add_flow(flow.clone()));
        // system_handler
        //     .reload_flows()
        //     .await
        //     .expect("unable to reload flows");
        system_handler
    }

    fn build_test_flows() -> Vec<Flow> {
        let empty_trigger = graph_trigger::EmptyTriggerBuilder::default()
            .settings(json!(
            {
                "name": "empty",
                "source": "gray",
            }))
            .build()
            .unwrap();
        let manual_trigger = graph_trigger::ManualTriggerBuilder::default()
            .settings(json!(
            {
                "name": "manual",
            }))
            .build()
            .unwrap();

        let webhook_trigger = graph_trigger::WebhookTriggerBuilder::default()
            .settings(json!(
            {
                "name": "webhook",
                "from_url": "http://localhost:8080/anything/events",
            }))
            .build()
            .unwrap();
        let schedule_trigger = graph_trigger::ScheduleTriggerBuilder::default()
            .settings(json!(
            {
                "name": "schedule",
                "cron": "0 0 0 * * *",
            }))
            .build()
            .unwrap();
        let file_change_trigger = graph_trigger::FileChangeTriggerBuilder::default()
            .settings(json!(
            {
                "name": "file_change",
                "path": "/tmp/anything/other-file.txt",
            }))
            .build()
            .unwrap();
        vec![
            FlowBuilder::default()
                .name("EmptyFlow".to_string())
                .trigger(GraphTrigger::Empty(empty_trigger))
                .build()
                .unwrap(),
            FlowBuilder::default()
                .name("ManualFlow".to_string())
                .trigger(GraphTrigger::Manual(manual_trigger))
                .build()
                .unwrap(),
            FlowBuilder::default()
                .name("WebhookFlow".to_string())
                .trigger(GraphTrigger::Webhook(webhook_trigger))
                .build()
                .unwrap(),
            FlowBuilder::default()
                .name("ScheduleFlow".to_string())
                .trigger(GraphTrigger::Schedule(schedule_trigger))
                .build()
                .unwrap(),
            FlowBuilder::default()
                .name("FileChangeFlow".to_string())
                .trigger(GraphTrigger::FileChange(file_change_trigger))
                .build()
                .unwrap(),
        ]
    }

    fn build_test_triggers() -> Vec<Trigger> {
        vec![
            // Empty
            TriggerBuilder::default()
                .payload(serde_json::Value::default())
                .build()
                .unwrap(),
            // Manual
            TriggerBuilder::default()
                .payload(json!(
                    {
                        "name": "bob",
                    }
                ))
                .build()
                .unwrap(),
            // Webhook
            TriggerBuilder::default()
                .payload(json!(
                    {
                        "from_url": "http://localhost:8080/anything/events",
                    }
                ))
                .build()
                .unwrap(),
            // Schedule
            TriggerBuilder::default()
                .payload(json!(
                    {
                        "cron": "0 0 0 * * *",
                    }
                ))
                .build()
                .unwrap(),
            // File change
            TriggerBuilder::default()
                .payload(json!(
                    {
                        "path": "/tmp/anything/other-file.txt",
                    }
                ))
                .build()
                .unwrap(),
        ]
    }
}<|MERGE_RESOLUTION|>--- conflicted
+++ resolved
@@ -1,30 +1,17 @@
-<<<<<<< HEAD
-use anything_graph::flow::trigger::TriggerType;
-use std::collections::HashMap;
-
-=======
 #![allow(unused)]
 use anything_graph::flow::trigger::TriggerType;
->>>>>>> 9fdc9f95
 use anything_graph::flow::{flow::Flow, flowfile::Flowfile};
 use futures::lock::Mutex;
 use once_cell::sync::OnceCell;
 use postage::{dispatch::Sender, sink::Sink};
 use std::collections::HashMap;
 
-<<<<<<< HEAD
-use crate::{
-    config::AnythingEventsConfig, errors::EventsResult, utils::anythingfs::safe_read_directory,
-    Trigger,
-};
-=======
 use crate::repositories::flow_repo::FlowRepo;
 use crate::{
     config::AnythingEventsConfig, errors::EventsResult, utils::anythingfs::safe_read_directory,
     Context, Trigger,
 };
 use crate::{SystemChangeEvent, UpdateFlow};
->>>>>>> 9fdc9f95
 
 pub static SYSTEM_HANDLER: OnceCell<Mutex<SystemHandler>> = OnceCell::new();
 
@@ -37,25 +24,16 @@
 }
 
 impl SystemHandler {
-<<<<<<< HEAD
-    pub async fn setup<'a>(config: &'a AnythingEventsConfig) -> EventsResult<()> {
-        let instance = SystemHandler::new(config.clone());
-=======
     pub async fn setup<'a>(context: Context) -> EventsResult<()> {
         let mut instance = SystemHandler::new(context.clone());
         instance.reload_flows().await?;
->>>>>>> 9fdc9f95
         SYSTEM_HANDLER
             .set(Mutex::new(instance.clone()))
             .expect("unable to set global flow handler");
         Ok(())
     }
 
-<<<<<<< HEAD
-    pub fn global() -> &'static Mutex<SystemHandler> {
-=======
     pub async fn global() -> &'static Mutex<SystemHandler> {
->>>>>>> 9fdc9f95
         if SYSTEM_HANDLER.get().is_none() {
             let default_context = Context::new(AnythingEventsConfig::default())
                 .await
@@ -100,29 +78,19 @@
         root_dir.push("flows");
         // READ DIRECTORY AND RELOAD FLOWS
         let flow_files = safe_read_directory(root_dir, vec!["toml".to_string()])?;
-<<<<<<< HEAD
-=======
         let mut update_tx = self
             .context
             .post_office
             .post_mail::<SystemChangeEvent>()
             .await?;
->>>>>>> 9fdc9f95
         for flow_file_path in flow_files {
             let flow = match Flowfile::from_file(flow_file_path) {
                 Ok(flowfile) => flowfile.flow,
                 Err(e) => {
-<<<<<<< HEAD
-                    println!("loaded flow_file: {:?}", e);
-=======
->>>>>>> 9fdc9f95
                     tracing::error!("Failed to load flow: {}", e.to_string());
                     continue;
                 }
             };
-<<<<<<< HEAD
-            self.add_flow(flow);
-=======
             self.add_flow(flow.clone());
             for flow in self.get_all_flows().into_iter() {
                 tracing::info!("Flow: {:?}", flow);
@@ -141,7 +109,6 @@
             // update_tx
             //     .send(SystemChangeEvent::FlowChange(crate::Flow::from(flow)))
             //     .await?;
->>>>>>> 9fdc9f95
         }
         Ok(())
     }
@@ -225,7 +192,6 @@
         );
 
         let flows_triggers = system_handler.get_all_flows_for_trigger(evt);
-<<<<<<< HEAD
         assert_eq!(flows_triggers.len(), 1);
         let first_flow = flows_triggers.first().unwrap();
         assert_eq!(first_flow.name, "EmptyFlow".to_string());
@@ -250,43 +216,12 @@
         Ok(())
     }
 
-=======
-        assert_eq!(flows_triggers.len(), 1);
-        let first_flow = flows_triggers.first().unwrap();
-        assert_eq!(first_flow.name, "EmptyFlow".to_string());
-        Ok(())
-    }
-
-    #[tokio::test]
-    async fn test_system_handler_loads_flow_triggers_matches_webhook() -> anyhow::Result<()> {
-        let system_handler = setup_system_handler().await;
-
-        // Event
-        let evt = Trigger::new(
-            "webhook/".to_string(),
-            json!({
-                "match_url": "http://localhost:3030/anything/events",
-            }),
-            None,
-        );
-
-        let flows_triggers = system_handler.get_all_flows_for_trigger(evt);
-        assert_eq!(flows_triggers.len(), 1);
-        Ok(())
-    }
-
->>>>>>> 9fdc9f95
     // -------------------------------
     // Helpers
     // -------------------------------
     async fn setup_system_handler() -> SystemHandler {
-<<<<<<< HEAD
-        let config = setup_test_directory().unwrap();
-        let mut system_handler = SystemHandler::new(config);
-=======
         let context = setup_test_directory().await.unwrap();
         let mut system_handler = SystemHandler::new(context);
->>>>>>> 9fdc9f95
         build_test_flows()
             .iter()
             .for_each(|flow| system_handler.add_flow(flow.clone()));
