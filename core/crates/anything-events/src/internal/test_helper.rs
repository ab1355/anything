--- conflicted
+++ resolved
@@ -277,13 +277,10 @@
 
         let flow_id = row.get(0);
 
-<<<<<<< HEAD
-=======
         let all = sqlx::query_as::<_, Flow>("SELECT * from flows")
             .fetch_all(&self.pool)
             .await;
 
->>>>>>> 9fdc9f95
         Ok((flow_id, version_id))
     }
 
