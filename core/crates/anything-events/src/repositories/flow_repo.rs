use anything_core::hashing::hash_string_sha256;
use anything_graph::flow::flowfile::Flowfile;
use chrono::Utc;

use sqlx::{Row, SqlitePool};

use crate::{
    errors::{EventsError, EventsResult},
    models::flow::{
        CreateFlow, Flow, FlowId, FlowVersion, FlowVersionId, UpdateFlow, UpdateFlowVersion,
    },
    CreateFlowVersion,
};

const GET_FLOW_SQL: &str = r#"
SELECT f.flow_id, f.flow_name, f.latest_version_id,
        f.active, f.updated_at,
        fv.version_id AS fv_id,
        fv.description AS fv_description,
        fv.flow_version AS fv_version,
        fv.checksum AS fv_checksum,
        fv.updated_at AS fv_updated_at,
        fv.published AS fv_published,
        fv.flow_definition AS fv_flow_definition
FROM flows f
INNER JOIN flow_versions fv ON fv.flow_id = f.flow_id
"#;

#[async_trait::async_trait]
pub trait FlowRepo {
    async fn create_flow(&self, create_flow: CreateFlow) -> EventsResult<Flow>;
    async fn get_flows(&self) -> EventsResult<Vec<Flow>>;
    async fn get_flow_by_id(&self, flow_id: FlowId) -> EventsResult<Flow>;
    async fn get_flow_versions(&self, flow_id: FlowId) -> EventsResult<Vec<FlowVersion>>;
    async fn get_flow_version_by_id(
        &self,
        flow_id: FlowId,
        version_id: FlowVersionId,
    ) -> EventsResult<FlowVersion>;
    async fn update_flow(&self, flow_id: FlowId, update_flow: UpdateFlow) -> EventsResult<Flow>;
<<<<<<< HEAD
=======
    async fn find_or_create_and_update(
        &self,
        flow_id: FlowId,
        update_flow: UpdateFlow,
    ) -> EventsResult<Flow>;
>>>>>>> 9fdc9f95
    async fn update_flow_version(
        &self,
        flow_id: FlowId,
        version_id: FlowVersionId,
        update_flow_version: UpdateFlowVersion,
    ) -> EventsResult<FlowVersion>;
<<<<<<< HEAD
=======
    async fn activate_flow_version(
        &self,
        flow_id: FlowId,
        version_id: FlowVersionId,
    ) -> EventsResult<FlowVersionId>;
>>>>>>> 9fdc9f95
}

#[derive(Debug, Clone)]
pub struct FlowRepoImpl {
    #[cfg(debug_assertions)]
    pub pool: SqlitePool,
}

impl FlowRepoImpl {
    pub fn new(pool: &SqlitePool) -> Self {
        Self { pool: pool.clone() }
    }

    pub async fn save_flow(
        &self,
        tx: &mut sqlx::Transaction<'_, sqlx::Sqlite>,
        flow_id: String,
        version_id: String,
        create_flow: CreateFlow,
    ) -> EventsResult<FlowId> {
        let row = sqlx::query(
            r#"
        INSERT INTO flows (flow_id, flow_name, active, latest_version_id, updated_at)
        VALUES (?1, ?2, ?3, ?4, ?5)
        RETURNING flow_id
        "#,
        )
        .bind(flow_id.clone())
        .bind(create_flow.flow_name)
        .bind(create_flow.active)
        .bind(version_id.clone())
        .bind(Utc::now().timestamp())
        .fetch_one(&mut **tx)
        .await
        .map_err(|e| EventsError::DatabaseError(e))?;

        Ok(row.get("flow_id"))
    }

    async fn save_flow_version(
        &self,
        tx: &mut sqlx::Transaction<'_, sqlx::Sqlite>,
        flow_id: String,
        version_id: String,
        create_flow: CreateFlowVersion,
    ) -> EventsResult<FlowVersionId> {
        let create_flow_clone = create_flow.clone();
        // TODO: decide if this is how we want to handle the input or not
        let input = format!(
            r#"{{"id": "{}", "version": "{}", "description": "{}"}}"#,
            flow_id.clone(),
            create_flow.version.unwrap_or("0.0.1".to_string()),
            create_flow.description.unwrap_or_default()
        );
        let checksum = hash_string_sha256(input.as_str())?;
        // Create flow version
        let row = sqlx::query(
            r#"
        INSERT INTO flow_versions (version_id, flow_id, flow_version, description, checksum, flow_definition, updated_at)
        VALUES (?1, ?2, ?3, ?4, ?5, ?6, ?7)
        RETURNING version_id
            "#,
        )
        .bind(version_id.clone())
        .bind(flow_id.clone())
        .bind(create_flow_clone.version)
        .bind(create_flow_clone.description)
        .bind(checksum)
        .bind(input)
        .bind(Utc::now().timestamp())
        .fetch_one(&mut **tx).await
        .map_err(|e| EventsError::DatabaseError(e))?;

        Ok(row.get("version_id"))
    }

    pub async fn get_latest_version_for(&self, flow_id: String) -> EventsResult<FlowVersion> {
        let row = sqlx::query_as::<_, FlowVersion>(
            r#"
                SELECT * FROM flow_versions WHERE version_id IN (SELECT latest_version_id FROM flows WHERE flow_id = ?1)
            "#,
        ).bind(flow_id.clone()).fetch_one(&self.pool).await
        .map_err(|e| {
            EventsError::DatabaseError(e)
        })?;

        Ok(row)
    }
}

#[async_trait::async_trait]
impl FlowRepo for FlowRepoImpl {
    /// Create a new flow
    async fn create_flow(&self, create_flow: CreateFlow) -> EventsResult<Flow> {
        // Create a new flow
        let mut tx = self
            .pool
            .begin()
            .await
            .map_err(|e| EventsError::DatabaseError(e))?;
        let cloned_create_flow = create_flow.clone();
        let create_flow_version = CreateFlowVersion::default();
        // TODO: decide if w're keeping flow or just creating it to ensure it can be created
        let flow = Flowfile::default();
        let flow_id = flow.flow.id.clone();
        let version_id = uuid::Uuid::new_v4().to_string();
        // Create a new flow
        let saved_flow_id = self
            .save_flow(
                &mut tx,
                flow_id.clone(),
                version_id.clone(),
                cloned_create_flow.clone(),
            )
            .await?;
        self.save_flow_version(&mut tx, flow_id, version_id, create_flow_version)
            .await?;
        tx.commit()
            .await
            .map_err(|e| EventsError::DatabaseError(e))?;

        let saved_flow = match self.get_flow_by_id(saved_flow_id.clone()).await {
            Ok(f) => f,
            Err(e) => return Err(e),
        };

        Ok(saved_flow)
    }

    async fn get_flow_by_id(&self, flow_id: FlowId) -> EventsResult<Flow> {
        let flow = sqlx::query_as::<_, Flow>(&format!("{} WHERE f.flow_id = ?1", GET_FLOW_SQL))
            .bind(flow_id)
            .fetch_one(&self.pool)
            .await
            .map_err(|e| EventsError::DatabaseError(e))?;

<<<<<<< HEAD
=======
        Ok(flow)
    }

    // TODO: test this thing
    async fn find_or_create_and_update(
        &self,
        flow_id: FlowId,
        update_flow: UpdateFlow,
    ) -> EventsResult<Flow> {
        let flow = match self.get_flow_by_id(flow_id.clone()).await {
            Ok(f) => f,
            Err(e) => {
                tracing::error!("Unable to find flow by id: {:?}", flow_id.clone());
                self.create_flow(CreateFlow {
                    flow_name: update_flow.flow_name,
                    version: update_flow.version,
                    active: Some(true),
                })
                .await?;
                return Err(e);
            }
        };
>>>>>>> 9fdc9f95
        Ok(flow)
    }

    async fn get_flows(&self) -> EventsResult<Vec<Flow>> {
        let flows = sqlx::query_as::<_, Flow>("SELECT * from flows")
            .fetch_all(&self.pool)
            .await
            .map_err(|e| EventsError::DatabaseError(e))?;

        Ok(flows)
    }

    // TODO: write tests for this badboy
    async fn get_flow_versions(&self, flow_id: FlowId) -> EventsResult<Vec<FlowVersion>> {
        let flow_versions = sqlx::query_as::<_, FlowVersion>(
            r#"
        SELECT * FROM flow_versions WHERE flow_id = ?1
        "#,
        )
        .bind(flow_id.clone())
        .fetch_all(&self.pool)
        .await
        .map_err(|e| EventsError::DatabaseError(e))?;
<<<<<<< HEAD

        Ok(flow_versions)
    }

    // TODO: write tests
    async fn get_flow_version_by_id(
        &self,
        flow_id: FlowId,
        version_id: FlowVersionId,
    ) -> EventsResult<FlowVersion> {
        let flow_version = sqlx::query_as::<_, FlowVersion>(
            r#"
        SELECT * FROM flow_versions WHERE flow_id = ?1 AND version_id = ?2
        "#,
        )
        .bind(flow_id.clone())
        .bind(version_id.clone())
        .fetch_one(&self.pool)
        .await
        .map_err(|e| EventsError::DatabaseError(e))?;

=======

        Ok(flow_versions)
    }

    // TODO: write tests
    async fn get_flow_version_by_id(
        &self,
        flow_id: FlowId,
        version_id: FlowVersionId,
    ) -> EventsResult<FlowVersion> {
        let flow_version = sqlx::query_as::<_, FlowVersion>(
            r#"
        SELECT * FROM flow_versions WHERE flow_id = ?1 AND version_id = ?2
        "#,
        )
        .bind(flow_id.clone())
        .bind(version_id.clone())
        .fetch_one(&self.pool)
        .await
        .map_err(|e| EventsError::DatabaseError(e))?;

>>>>>>> 9fdc9f95
        Ok(flow_version)
    }

    async fn update_flow(&self, flow_id: FlowId, update_flow: UpdateFlow) -> EventsResult<Flow> {
        let flow = sqlx::query_as::<_, Flow>(
            r#"
            UPDATE flows SET flow_name = ?1, updated_at = ?2 WHERE flow_id = ?3
            RETURNING *
            "#,
        )
        .bind(update_flow.flow_name)
        .bind(Utc::now().timestamp())
        .bind(flow_id.clone())
        .fetch_one(&self.pool)
        .await
        .map_err(|e| {
            tracing::error!("Unable to update flow by id: {:?}", flow_id.clone());
            EventsError::DatabaseError(e)
        })?;

        let flow_id = flow.flow_id;

<<<<<<< HEAD
        let flow_id = flow.flow_id;

=======
>>>>>>> 9fdc9f95
        self.get_flow_by_id(flow_id).await
    }

    async fn update_flow_version(
        &self,
        flow_id: FlowId,
        version_id: FlowVersionId,
        update_flow_version: UpdateFlowVersion,
    ) -> EventsResult<FlowVersion> {
        let current_flow_version = sqlx::query_as::<_, FlowVersion>(
            r#"
            SELECT * FROM flow_versions WHERE flow_id = ?1 AND version_id = ?2
            "#,
        )
        .bind(flow_id.clone())
        .bind(version_id.clone())
        .fetch_one(&self.pool)
        .await
        .map_err(|e| EventsError::DatabaseError(e))?;

        let definition = match update_flow_version.flow_definition {
            Some(d) => d,
            None => current_flow_version.description.clone().unwrap_or_default(),
        };

        let version = match update_flow_version.version {
            Some(v) => v,
            None => current_flow_version.flow_version.clone(),
        };

        let description = match update_flow_version.description {
            Some(d) => d,
            None => current_flow_version.description.clone().unwrap_or_default(),
        };

        let published = match update_flow_version.published {
            Some(p) => p,
            None => current_flow_version.published,
        };

        let checksum = hash_string_sha256(definition.as_str())?;

        let row = sqlx::query(
            r#"
            UPDATE flow_versions SET 
                flow_version = ?1, description = ?2, updated_at = ?3, published = ?4, checksum = ?5, flow_definition = ?6
            WHERE version_id = ?7 AND flow_id = ?8
            RETURNING version_id
            "#,
        )
        .bind(version)
        .bind(description)
        .bind(Utc::now().timestamp())
        .bind(published)
        .bind(checksum)
        .bind(definition)
        .bind(version_id.clone())
        .bind(flow_id.clone())
        .fetch_one(&self.pool)
        .await
        .map_err(|e| EventsError::DatabaseError(e))?;

        let version_id = row.get("version_id");
        self.get_flow_version_by_id(flow_id, version_id).await
<<<<<<< HEAD
=======
    }

    async fn activate_flow_version(
        &self,
        flow_id: FlowId,
        version_id: FlowVersionId,
    ) -> EventsResult<FlowVersionId> {
        let row = sqlx::query(
            r#"
            UPDATE flow_versions SET 
                active = ?1
            WHERE version_id = ?7 AND flow_id = ?8
            RETURNING version_id
            "#,
        )
        .bind(true)
        .bind(flow_id.clone())
        .bind(version_id.clone())
        .fetch_one(&self.pool)
        .await
        .map_err(|e| EventsError::DatabaseError(e))?;

        let version_id = row.get("version_id");
        Ok(version_id)
>>>>>>> 9fdc9f95
    }
}

#[cfg(test)]
mod tests {
    use crate::internal::test_helper::TestFlowRepo;

    use super::*;
    use anyhow::Result;
    use sqlx::Row;

    #[tokio::test]
    async fn test_create_flow() -> Result<()> {
        let test = TestFlowRepo::new().await;
        let dummy_create = test.dummy_create_flow();

        let res = test.flow_repo.create_flow(dummy_create.clone()).await;
        assert!(res.is_ok());

        let flow = res.unwrap();

        // Get the flow from the database
        let row = sqlx::query("SELECT * FROM flows WHERE flow_id = ?1")
            .bind(flow.flow_id.clone())
            .fetch_one(&test.pool)
            .await?;

        assert_eq!(row.get::<String, _>("flow_name"), dummy_create.flow_name);

        // Get the flow version
        let version_id = row.get::<String, _>("latest_version_id");
        let row = sqlx::query("SELECT * FROM flow_versions WHERE version_id = ?1")
            .bind(version_id)
            .fetch_one(&test.pool)
            .await?;

        assert_eq!(row.get::<String, _>("flow_id"), flow.flow_id.clone());

        let row = sqlx::query(
            r#"
            SELECT * FROM flow_versions WHERE version_id IN (SELECT latest_version_id FROM flows WHERE flow_id = ?1)
            "#,
        ).bind(flow.flow_id.clone().clone()).fetch_one(&test.pool).await?;

        assert_eq!(row.get::<String, _>("flow_id"), flow.flow_id.clone());
        assert_eq!(row.get::<String, _>("flow_version"), "0.0.1".to_string());

        Ok(())
    }

    #[tokio::test]
    async fn test_get_flows() -> Result<()> {
        let test = TestFlowRepo::new().await;
        let dummy_create = test.dummy_create_flow();
        let dummy_create2 = test.dummy_create_flow();

        let (flow_id, version_id) = test.insert_create_flow(dummy_create.clone()).await?;

        let dummy_create_flow = test.dummy_create_flow_version(flow_id.clone());
        test.insert_create_flow_version(
            flow_id.clone(),
            version_id.clone(),
            dummy_create_flow.clone(),
        )
        .await?;
        let (flow_id2, version_id2) = test.insert_create_flow(dummy_create2.clone()).await?;
        test.insert_create_flow_version(
            flow_id2.clone(),
            version_id2.clone(),
            dummy_create_flow.clone(),
        )
        .await?;

        let res = test.flow_repo.get_flows().await;
        assert!(res.is_ok());
        let flows = res.unwrap();

        assert_eq!(flows.len(), 2);
        let first = flows.first();
        assert_eq!(first.is_some(), true);
        let first = first.unwrap();
        assert_eq!(first.flow_name, dummy_create.flow_name);

        Ok(())
    }

    #[tokio::test]
    async fn test_get_flow_by_id() -> Result<()> {
        let test = TestFlowRepo::new().await;
        let dummy_create = test.dummy_create_flow();

        let (flow_id, version_id) = test.insert_create_flow(dummy_create.clone()).await?;
        let dummy_create_flow = test.dummy_create_flow_version(flow_id.clone());
        test.insert_create_flow_version(
            flow_id.clone(),
            version_id.clone(),
            dummy_create_flow.clone(),
        )
        .await?;

        let res = test.flow_repo.get_flow_by_id(flow_id.clone()).await;
        assert!(res.is_ok());
        let flow = res.unwrap();

        assert_eq!(flow.flow_name, dummy_create.flow_name);
        assert_eq!(flow.versions[0].flow_version, dummy_create.version.unwrap());

        Ok(())
    }

    #[tokio::test]
    async fn test_update_flow() -> Result<()> {
        let test = TestFlowRepo::new().await;
        let dummy_create = test.dummy_create_flow();

        let (flow_id, version_id) = test.insert_create_flow(dummy_create.clone()).await?;
        let dummy_create_flow = test.dummy_create_flow_version(flow_id.clone());
        test.insert_create_flow_version(
            flow_id.clone(),
            version_id.clone(),
            dummy_create_flow.clone(),
        )
        .await?;

        let update_flow = UpdateFlow {
            flow_name: "new name".to_string(),
            version: Some("0.0.2".to_string()),
        };

        // BEFORE UPDATE
        let row = sqlx::query("SELECT * FROM flows WHERE flow_id = ?1")
            .bind(flow_id.clone())
            .fetch_one(&test.pool)
            .await?;

        let flow_name: String = row.get("flow_name");

        assert_eq!(flow_name, dummy_create.flow_name);

        let res = test
            .flow_repo
            .update_flow(flow_id.clone(), update_flow.clone())
            .await;
        assert!(res.is_ok());
        let flow = res.unwrap();

        // AFTER UPDATE
        let row = sqlx::query("SELECT * FROM flows WHERE flow_id = ?1")
            .bind(flow.flow_id.clone())
            .fetch_one(&test.pool)
            .await?;

        let flow_name: String = row.get("flow_name");

        assert_eq!(flow_name, "new name".to_string());

        Ok(())
    }

    #[tokio::test]
    async fn test_update_flow_version() -> Result<()> {
        let test = TestFlowRepo::new().await;
        let dummy_create = test.dummy_create_flow();

        let (flow_id, version_id) = test.insert_create_flow(dummy_create.clone()).await?;
        let dummy_create_flow = test.dummy_create_flow_version(flow_id.clone());
        test.insert_create_flow_version(
            flow_id.clone(),
            version_id.clone(),
            dummy_create_flow.clone(),
        )
        .await?;

        let update_flow_version = UpdateFlowVersion {
            version: None,
            description: Some("new description".to_string()),
            flow_definition: Some("{}".to_string()),
            published: Some(true),
        };

        // BEFORE UPDATE
        let row = sqlx::query("SELECT * FROM flow_versions WHERE flow_id = ?1 AND version_id = ?2")
            .bind(flow_id.clone())
            .bind(version_id.clone())
            .fetch_one(&test.pool)
            .await?;

        let flow_description: String = row.get("description");
        let original_checksum: String = row.get("checksum");

        assert_eq!(flow_description, dummy_create_flow.description.unwrap());
        assert_eq!(row.get::<bool, _>("published"), false);

        let res = test
            .flow_repo
            .update_flow_version(
                flow_id.clone(),
                version_id.clone(),
                update_flow_version.clone(),
            )
            .await;
        assert!(res.is_ok());
        let flow_version = res.unwrap();
        let version_id = flow_version.version_id.clone();

        // AFTER UPDATE
        let flow_version = sqlx::query_as::<_, FlowVersion>(
            "SELECT * FROM flow_versions WHERE flow_id = ?1 AND version_id = ?2",
        )
        .bind(flow_id.clone())
        .bind(version_id.clone())
        .fetch_one(&test.pool)
        .await?;

        assert_eq!(flow_version.flow_id, flow_id);
        assert_eq!(
            flow_version.description,
            Some("new description".to_string())
        );
        assert_eq!(flow_version.published, true);
        assert_ne!(flow_version.checksum, original_checksum);

        // assert_eq!(row.get::<bool, _>("active"), true);

        Ok(())
    }
}<|MERGE_RESOLUTION|>--- conflicted
+++ resolved
@@ -38,28 +38,22 @@
         version_id: FlowVersionId,
     ) -> EventsResult<FlowVersion>;
     async fn update_flow(&self, flow_id: FlowId, update_flow: UpdateFlow) -> EventsResult<Flow>;
-<<<<<<< HEAD
-=======
     async fn find_or_create_and_update(
         &self,
         flow_id: FlowId,
         update_flow: UpdateFlow,
     ) -> EventsResult<Flow>;
->>>>>>> 9fdc9f95
     async fn update_flow_version(
         &self,
         flow_id: FlowId,
         version_id: FlowVersionId,
         update_flow_version: UpdateFlowVersion,
     ) -> EventsResult<FlowVersion>;
-<<<<<<< HEAD
-=======
     async fn activate_flow_version(
         &self,
         flow_id: FlowId,
         version_id: FlowVersionId,
     ) -> EventsResult<FlowVersionId>;
->>>>>>> 9fdc9f95
 }
 
 #[derive(Debug, Clone)]
@@ -196,8 +190,6 @@
             .await
             .map_err(|e| EventsError::DatabaseError(e))?;
 
-<<<<<<< HEAD
-=======
         Ok(flow)
     }
 
@@ -220,7 +212,6 @@
                 return Err(e);
             }
         };
->>>>>>> 9fdc9f95
         Ok(flow)
     }
 
@@ -244,7 +235,6 @@
         .fetch_all(&self.pool)
         .await
         .map_err(|e| EventsError::DatabaseError(e))?;
-<<<<<<< HEAD
 
         Ok(flow_versions)
     }
@@ -266,29 +256,6 @@
         .await
         .map_err(|e| EventsError::DatabaseError(e))?;
 
-=======
-
-        Ok(flow_versions)
-    }
-
-    // TODO: write tests
-    async fn get_flow_version_by_id(
-        &self,
-        flow_id: FlowId,
-        version_id: FlowVersionId,
-    ) -> EventsResult<FlowVersion> {
-        let flow_version = sqlx::query_as::<_, FlowVersion>(
-            r#"
-        SELECT * FROM flow_versions WHERE flow_id = ?1 AND version_id = ?2
-        "#,
-        )
-        .bind(flow_id.clone())
-        .bind(version_id.clone())
-        .fetch_one(&self.pool)
-        .await
-        .map_err(|e| EventsError::DatabaseError(e))?;
-
->>>>>>> 9fdc9f95
         Ok(flow_version)
     }
 
@@ -311,11 +278,6 @@
 
         let flow_id = flow.flow_id;
 
-<<<<<<< HEAD
-        let flow_id = flow.flow_id;
-
-=======
->>>>>>> 9fdc9f95
         self.get_flow_by_id(flow_id).await
     }
 
@@ -380,8 +342,6 @@
 
         let version_id = row.get("version_id");
         self.get_flow_version_by_id(flow_id, version_id).await
-<<<<<<< HEAD
-=======
     }
 
     async fn activate_flow_version(
@@ -406,7 +366,6 @@
 
         let version_id = row.get("version_id");
         Ok(version_id)
->>>>>>> 9fdc9f95
     }
 }
 
