import { Link } from "react-router-dom";

import { useLocalFileContext } from "../context/LocalFileProvider";
import PageLayout from "../pageLayout";
import { PageHeader } from "../components/wholePageHeader";

export default function Flows() {
  const { createNewFlow, flows } = useLocalFileContext();

  return (
<<<<<<< HEAD
    <div className="flex h-full w-full p-10">
      <div className="flex flex-col text-5xl m-5 w-full">
        <div className="flex flex-row justify-between">
          <div>Flows</div>
          <button
            className="btn btn-primary m-1 ml-4"
            onClick={() => {
              createNewFlow();
            }}
          >
            New Flow
          </button>
        </div>
        <ul className="mt-4">
          {flows.map((flow) => {
            return (
              <Link
                key={flow.name}
                to={`${flow.name}`}
                className="card w-full bg-base-300 shadow-xl my-2"
              >
                <div className="card-body flex-row justify-between">
                  <div className="w-1/4">
                    <div className="text-2xl">{flow.name}</div>
                  </div>
                  <div className="flex text-lg">Stats</div>
                  <div className="flex text-lg">Live</div>
                  {/* <h2 className="card-title">{flow.flow_name}</h2>
=======
    <PageLayout>
      <PageHeader
        callback={createNewFlow}
        title="Flows"
        buttonLabel="New Flow"
      />

      <ul className="mt-4">
        {flows.map((flow) => {
          return (
            <Link
              key={flow.flow_name}
              to={`${flow.flow_name}`}
              className="card w-full bg-base-300 shadow-xl my-2"
            >
              <div className="card-body flex-row justify-between">
                <div className="w-1/4">
                  <div className="text-2xl">{flow.flow_name}</div>
                </div>
                <div className="flex text-lg">Stats</div>
                <div className="flex text-lg">Live</div>
                {/* <h2 className="card-title">{flow.flow_name}</h2>
>>>>>>> 407a98a7
                  <div className="card-actions justify-end">
                    <div className="bg-pink-200 h-full w-full">derp</div>
                  </div> */}
              </div>
            </Link>
          );
        })}
      </ul>
    </PageLayout>
  );
}<|MERGE_RESOLUTION|>--- conflicted
+++ resolved
@@ -8,36 +8,6 @@
   const { createNewFlow, flows } = useLocalFileContext();
 
   return (
-<<<<<<< HEAD
-    <div className="flex h-full w-full p-10">
-      <div className="flex flex-col text-5xl m-5 w-full">
-        <div className="flex flex-row justify-between">
-          <div>Flows</div>
-          <button
-            className="btn btn-primary m-1 ml-4"
-            onClick={() => {
-              createNewFlow();
-            }}
-          >
-            New Flow
-          </button>
-        </div>
-        <ul className="mt-4">
-          {flows.map((flow) => {
-            return (
-              <Link
-                key={flow.name}
-                to={`${flow.name}`}
-                className="card w-full bg-base-300 shadow-xl my-2"
-              >
-                <div className="card-body flex-row justify-between">
-                  <div className="w-1/4">
-                    <div className="text-2xl">{flow.name}</div>
-                  </div>
-                  <div className="flex text-lg">Stats</div>
-                  <div className="flex text-lg">Live</div>
-                  {/* <h2 className="card-title">{flow.flow_name}</h2>
-=======
     <PageLayout>
       <PageHeader
         callback={createNewFlow}
@@ -49,18 +19,17 @@
         {flows.map((flow) => {
           return (
             <Link
-              key={flow.flow_name}
-              to={`${flow.flow_name}`}
+              key={flow.name}
+              to={`${flow.name}`}
               className="card w-full bg-base-300 shadow-xl my-2"
             >
               <div className="card-body flex-row justify-between">
                 <div className="w-1/4">
-                  <div className="text-2xl">{flow.flow_name}</div>
+                  <div className="text-2xl">{flow.name}</div>
                 </div>
                 <div className="flex text-lg">Stats</div>
                 <div className="flex text-lg">Live</div>
                 {/* <h2 className="card-title">{flow.flow_name}</h2>
->>>>>>> 407a98a7
                   <div className="card-actions justify-end">
                     <div className="bg-pink-200 h-full w-full">derp</div>
                   </div> */}
