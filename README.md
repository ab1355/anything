--- conflicted
+++ resolved
@@ -36,16 +36,11 @@
 ##### Core 
 - [x] Embeded Sqlite DB
 - [x] WYSIWYG Editor
-<<<<<<< HEAD
-- [x] Work Queue System
-- [ ] Custom Extensions ( Like in VSCode )
-=======
 - [x] Event System
 - [x] Cron Trigger
 - [x] HTTP Extension
 - [x] CLI Extension
 - [ ] Custom Extensions ( probably WASM )
->>>>>>> 098c1a99
 - [ ] Sqlite Vectors 
 - [ ] Deno Extension
 - [ ] Python Extension
@@ -60,13 +55,10 @@
 - [ ] Trigger Marketplace
 - [ ] Extension Marketplace
 
-<<<<<<< HEAD
-=======
 ##### Business [ Paid ]
 - [ ] Integration with popular apps and services
 - [ ] Webhook "Mailbox" to persist incoming requests for later local processing
 - [ ] Enterprise Hosting Plans
->>>>>>> 098c1a99
 
 ### 💌 Feedback
 
