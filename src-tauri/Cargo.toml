[package]
name = "anything"
version = "0.0.0"
description = "A local app to do anything"
authors = ["Carl Lippert"]
license = ""
repository = "https://github.com/tryanything-ai/anything"
edition = "2021"

# See more keys and their definitions at https://doc.rust-lang.org/cargo/reference/manifest.html

[build-dependencies]
tauri-build = { version = "1.4", features = [] }

[dependencies]
tauri = { version = "1.4", features = [ "fs-all", "os-all", "path-all", "shell-open"] }
serde = { version = "1.0", features = ["derive"] }
serde_json = "1.0"
tauri-plugin-fs-watch = { git = "https://github.com/tauri-apps/plugins-workspace", branch = "v1" }
toml = "0.5"
dirs = "5.0"
sqlx = { version = "0.7", features = [ "runtime-tokio", "tls-rustls" ] } #trying this for sql2.rs
# sqlx = { version = "0.7", features = ["runtime-tokio-rustls", "json", "time"] } #for use in db also
tokio = { version = "1", features = ["full"] } #for use in db also
futures-core = "0.3"
time = "0.3" # for parsing sql
thiserror = "1.0" # for sql plugin adopted from tauri example
lazy_static = "1.4.0"
# llm = "0.1.1"
anyhow = "1.0.71"
flume = "0.10.14"
tracing = "0.1.37"
tracing-subscriber = { version = "0.3.17", features = ["json", "fmt", "env-filter"] }
tracing-appender = "0.2.2"
bytesize = { version = "1.1.0", features = ["serde"] }
reqwest = { version = "0.11.17", features = ["stream"] }
futures-util = "0.3.28"
rand = "0.8"
<<<<<<< HEAD
llm = { git = "https://github.com/clarkmcc/llm", branch = "upgrade-tokenizers-crate", features = ["metal"] } #remove this when llm is published
=======
uuid = "1.4.1"
chrono = "0.4.26"
# taplo = "0.12.1"
>>>>>>> 6d336e30
# inspiration for all rustformers cargo packages https://github.com/clarkmcc/chitchat/blob/main/src-tauri/Cargo.toml
# [target.'cfg(target_os = "macos")'.dependencies]
# llm = { git = "https://github.com/rustformers/llm", branch = "main", features= ["metal"] }
# [target.'cfg(target_os = "macos")'.dependencies]
# llm = { git = "https://github.com/rustformers/llm", features = ["models"] }
# cocoa = "0.24.1"
# llm-base = { git = "https://github.com/rustformers/llm/tree/main/crates/llm-base", branch = "main" }
# llm = { git = "https://github.com/rustformers/llm", rev = "bdd9c7d7c2ccaf61d392ab1e5feb312302aa8ff5", features = ["metal"] }
# cocoa = "0.24.1"
# llm = { git= "https://github.com/carllippert/llm-base-fix"}
# TODO: Figure out how to get CUDA working on Linux without ruining CUDA-less testing
# [target.'cfg(target_os = "windows")'.dependencies]
# llm = { git = "https://github.com/rustformers/llm", branch = "main", features = ["cublas"] }

# [target.'cfg(all(not(target_os = "macos"), not(target_os = "windows")))'.dependencies]
# llm = { git = "https://github.com/rustformers/llm", branch = "main", features = [] }


[features]
# this feature is used for production builds or when `devPath` points to the filesystem
# DO NOT REMOVE!!
custom-protocol = ["tauri/custom-protocol"]

[dependencies.tauri-plugin-sql]
git = "https://github.com/tauri-apps/plugins-workspace"
branch = "v1"
features = ["sqlite"] # or "postgres", or "mysql"<|MERGE_RESOLUTION|>--- conflicted
+++ resolved
@@ -36,13 +36,10 @@
 reqwest = { version = "0.11.17", features = ["stream"] }
 futures-util = "0.3.28"
 rand = "0.8"
-<<<<<<< HEAD
-llm = { git = "https://github.com/clarkmcc/llm", branch = "upgrade-tokenizers-crate", features = ["metal"] } #remove this when llm is published
-=======
 uuid = "1.4.1"
 chrono = "0.4.26"
 # taplo = "0.12.1"
->>>>>>> 6d336e30
+llm = { git = "https://github.com/clarkmcc/llm", branch = "upgrade-tokenizers-crate", features = ["metal"] } #remove this when llm is published
 # inspiration for all rustformers cargo packages https://github.com/clarkmcc/chitchat/blob/main/src-tauri/Cargo.toml
 # [target.'cfg(target_os = "macos")'.dependencies]
 # llm = { git = "https://github.com/rustformers/llm", branch = "main", features= ["metal"] }
